import os
import pyotp
from django.core.mail import EmailMessage


class Util:
    @staticmethod
    def send_email(data):
        email = EmailMessage(
            subject=data["subject"],
            body=data["body"],
            from_email=os.environ.get("EMAIL_FROM"),
            to=[data["to_email"]],
        )
        email.send()


class OTP:
<<<<<<< HEAD
    
=======
>>>>>>> 859b6976
    # generate secret for a new user
    @staticmethod
    def generate_secret_with_otp():
        base32secret3232 = pyotp.random_base32()
<<<<<<< HEAD
        otp = pyotp.TOTP(base32secret3232, interval=300, digits=6) # otp valid for 5 minutes (300sec)
=======
        otp = pyotp.TOTP(
            base32secret3232, interval=300, digits=6
        )  # otp valid for 5 minutes (300sec)
>>>>>>> 859b6976
        time_otp = otp.now()
        return time_otp, base32secret3232

    # generate otp for a user
    @staticmethod
    def generate_otp(user):
<<<<<<< HEAD
        otp = pyotp.TOTP(user.otp_secret, interval=300, digits=6)  # otp valid for 5 minutes (300sec)
        time_otp = otp.now()
        return time_otp
    
=======
        otp = pyotp.TOTP(
            user.otp_secret, interval=300, digits=6
        )  # otp valid for 5 minutes (300sec)
        time_otp = otp.now()
        return time_otp

>>>>>>> 859b6976
    # verift otp
    @staticmethod
    def verify_otp(user, otp):
        return pyotp.TOTP(user.otp_secret, interval=300, digits=6).verify(otp)<|MERGE_RESOLUTION|>--- conflicted
+++ resolved
@@ -16,41 +16,26 @@
 
 
 class OTP:
-<<<<<<< HEAD
-    
-=======
->>>>>>> 859b6976
     # generate secret for a new user
     @staticmethod
     def generate_secret_with_otp():
         base32secret3232 = pyotp.random_base32()
-<<<<<<< HEAD
-        otp = pyotp.TOTP(base32secret3232, interval=300, digits=6) # otp valid for 5 minutes (300sec)
-=======
         otp = pyotp.TOTP(
             base32secret3232, interval=300, digits=6
         )  # otp valid for 5 minutes (300sec)
->>>>>>> 859b6976
         time_otp = otp.now()
         return time_otp, base32secret3232
 
     # generate otp for a user
     @staticmethod
     def generate_otp(user):
-<<<<<<< HEAD
-        otp = pyotp.TOTP(user.otp_secret, interval=300, digits=6)  # otp valid for 5 minutes (300sec)
-        time_otp = otp.now()
-        return time_otp
-    
-=======
         otp = pyotp.TOTP(
             user.otp_secret, interval=300, digits=6
         )  # otp valid for 5 minutes (300sec)
         time_otp = otp.now()
         return time_otp
 
->>>>>>> 859b6976
-    # verift otp
+    # verify otp
     @staticmethod
     def verify_otp(user, otp):
         return pyotp.TOTP(user.otp_secret, interval=300, digits=6).verify(otp)